--- conflicted
+++ resolved
@@ -644,34 +644,6 @@
             lines:
               min: 1
               max: 5                    # Kurze Beschreibungen
-<<<<<<< HEAD
-        - sidebar:
-            name: "additional-info"          # Für ergänzende Informationen am Rand
-            severity: info                   # PFLICHT: Default-Severity für den gesamten Block
-            occurrence:
-              min: 0
-              max: 2                         # Nicht zu viele Sidebars
-              severity: warn
-            # Sidebar-spezifische Attribute
-            title:
-              required: false                # Titel optional
-              minLength: 5
-              maxLength: 50
-              pattern: "^[A-Z].*$"
-              severity: info
-            content:
-              required: true
-              minLength: 50                  # Sidebars sollten substantiell sein
-              maxLength: 800
-              lines:
-                min: 3
-                max: 30
-                severity: info
-            position:
-              required: false                # Position optional (left, right)
-              allowed: ["left", "right", "float"]
-              severity: info
-=======
         - quote:
             name: "important-quote"          # Für Zitate mit Autor und Quelle
             severity: info                   # PFLICHT: Default-Severity für den gesamten Block
@@ -700,4 +672,29 @@
                 min: 1
                 max: 20
                 severity: info
->>>>>>> f38ff0d0
+        - sidebar:
+            name: "additional-info"          # Für ergänzende Informationen am Rand
+            severity: info                   # PFLICHT: Default-Severity für den gesamten Block
+            occurrence:
+              min: 0
+              max: 2                         # Nicht zu viele Sidebars
+              severity: warn
+            # Sidebar-spezifische Attribute
+            title:
+              required: false                # Titel optional
+              minLength: 5
+              maxLength: 50
+              pattern: "^[A-Z].*$"
+              severity: info
+            content:
+              required: true
+              minLength: 50                  # Sidebars sollten substantiell sein
+              maxLength: 800
+              lines:
+                min: 3
+                max: 30
+                severity: info
+            position:
+              required: false                # Position optional (left, right)
+              allowed: ["left", "right", "float"]
+              severity: info