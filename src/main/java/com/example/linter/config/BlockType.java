--- conflicted
+++ resolved
@@ -13,11 +13,8 @@
     PASS,
     LITERAL,
     AUDIO,
-<<<<<<< HEAD
+    QUOTE,
     SIDEBAR;
-=======
-    QUOTE;
->>>>>>> f38ff0d0
     
     @JsonValue
     public String toValue() {
@@ -37,11 +34,8 @@
             case "pass" -> PASS;
             case "literal" -> LITERAL;
             case "audio" -> AUDIO;
-<<<<<<< HEAD
+            case "quote" -> QUOTE;
             case "sidebar" -> SIDEBAR;
-=======
-            case "quote" -> QUOTE;
->>>>>>> f38ff0d0
             default -> throw new IllegalArgumentException("Unknown block type: " + value);
         };
     }
