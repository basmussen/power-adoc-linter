--- conflicted
+++ resolved
@@ -80,11 +80,8 @@
                 case LITERAL -> mapper.treeToValue(blockData, LiteralBlock.class);
                 case AUDIO -> mapper.treeToValue(blockData, AudioBlock.class);
                 case QUOTE -> mapper.treeToValue(blockData, QuoteBlock.class);
-<<<<<<< HEAD
+                case SIDEBAR -> mapper.treeToValue(blockData, SidebarBlock.class);
                 case EXAMPLE -> mapper.treeToValue(blockData, ExampleBlock.class);
-=======
-                case SIDEBAR -> mapper.treeToValue(blockData, SidebarBlock.class);
->>>>>>> 18bbedbd
             };
             
             blocks.add(block);
