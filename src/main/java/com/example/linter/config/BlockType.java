package com.example.linter.config;

import com.fasterxml.jackson.annotation.JsonCreator;
import com.fasterxml.jackson.annotation.JsonValue;

public enum BlockType {
    PARAGRAPH,
    LISTING,
    TABLE,
    IMAGE,
    VERSE,
    ADMONITION,
    PASS,
    LITERAL,
<<<<<<< HEAD
    QUOTE;
=======
    AUDIO;
>>>>>>> 612e9f5b
    
    @JsonValue
    public String toValue() {
        return name().toLowerCase();
    }
    
    @JsonCreator
    public static BlockType fromValue(String value) {
        if (value == null) return null;
        return switch (value.toLowerCase()) {
            case "paragraph" -> PARAGRAPH;
            case "listing" -> LISTING;
            case "table" -> TABLE;
            case "image" -> IMAGE;
            case "verse" -> VERSE;
            case "admonition" -> ADMONITION;
            case "pass" -> PASS;
            case "literal" -> LITERAL;
<<<<<<< HEAD
            case "quote" -> QUOTE;
=======
            case "audio" -> AUDIO;
>>>>>>> 612e9f5b
            default -> throw new IllegalArgumentException("Unknown block type: " + value);
        };
    }
}<|MERGE_RESOLUTION|>--- conflicted
+++ resolved
@@ -12,11 +12,8 @@
     ADMONITION,
     PASS,
     LITERAL,
-<<<<<<< HEAD
+    AUDIO,
     QUOTE;
-=======
-    AUDIO;
->>>>>>> 612e9f5b
     
     @JsonValue
     public String toValue() {
@@ -35,11 +32,8 @@
             case "admonition" -> ADMONITION;
             case "pass" -> PASS;
             case "literal" -> LITERAL;
-<<<<<<< HEAD
+            case "audio" -> AUDIO;
             case "quote" -> QUOTE;
-=======
-            case "audio" -> AUDIO;
->>>>>>> 612e9f5b
             default -> throw new IllegalArgumentException("Unknown block type: " + value);
         };
     }
