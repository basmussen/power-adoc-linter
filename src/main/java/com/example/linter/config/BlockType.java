package com.example.linter.config;

import com.fasterxml.jackson.annotation.JsonCreator;
import com.fasterxml.jackson.annotation.JsonValue;

public enum BlockType {
    PARAGRAPH,
    LISTING,
    TABLE,
    IMAGE,
    VERSE,
<<<<<<< HEAD
    PASS,
    LITERAL;
=======
    ADMONITION,
    PASS;
>>>>>>> eed7fa09
    
    @JsonValue
    public String toValue() {
        return name().toLowerCase();
    }
    
    @JsonCreator
    public static BlockType fromValue(String value) {
        if (value == null) return null;
        return switch (value.toLowerCase()) {
            case "paragraph" -> PARAGRAPH;
            case "listing" -> LISTING;
            case "table" -> TABLE;
            case "image" -> IMAGE;
            case "verse" -> VERSE;
            case "admonition" -> ADMONITION;
            case "pass" -> PASS;
            case "literal" -> LITERAL;
            default -> throw new IllegalArgumentException("Unknown block type: " + value);
        };
    }
}<|MERGE_RESOLUTION|>--- conflicted
+++ resolved
@@ -9,13 +9,9 @@
     TABLE,
     IMAGE,
     VERSE,
-<<<<<<< HEAD
+    ADMONITION,
     PASS,
     LITERAL;
-=======
-    ADMONITION,
-    PASS;
->>>>>>> eed7fa09
     
     @JsonValue
     public String toValue() {
