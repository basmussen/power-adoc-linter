package com.example.linter.validator.block;

import java.util.HashMap;
import java.util.Map;
import java.util.Objects;

import com.example.linter.config.BlockType;

/**
 * Factory for creating block type validators.
 */
public final class BlockValidatorFactory {
    
    private final Map<BlockType, BlockTypeValidator> validators;
    
    public BlockValidatorFactory() {
        this.validators = createValidators();
    }
    
    /**
     * Gets a validator for the specified block type.
     * 
     * @param type the block type
     * @return the validator, or null if no validator exists for the type
     */
    public BlockTypeValidator getValidator(BlockType type) {
        return validators.get(type);
    }
    
    /**
     * Checks if a validator exists for the specified block type.
     * 
     * @param type the block type
     * @return true if a validator exists, false otherwise
     */
    public boolean hasValidator(BlockType type) {
        return validators.containsKey(type);
    }
    
    /**
     * Creates and registers all available validators.
     */
    private Map<BlockType, BlockTypeValidator> createValidators() {
        Map<BlockType, BlockTypeValidator> map = new HashMap<>();
        
        // Register all validators
        registerValidator(map, new ParagraphBlockValidator());
        registerValidator(map, new TableBlockValidator());
        registerValidator(map, new ImageBlockValidator());
        registerValidator(map, new ListingBlockValidator());
        registerValidator(map, new VerseBlockValidator());
        registerValidator(map, new AdmonitionBlockValidator());
        registerValidator(map, new PassBlockValidator());
        registerValidator(map, new LiteralBlockValidator());
        registerValidator(map, new AudioBlockValidator());
        registerValidator(map, new QuoteBlockValidator());
<<<<<<< HEAD
        registerValidator(map, new ExampleBlockValidator());
=======
        registerValidator(map, new SidebarBlockValidator());
>>>>>>> 18bbedbd
        
        return map;
    }
    
    /**
     * Registers a validator in the map.
     */
    private void registerValidator(Map<BlockType, BlockTypeValidator> map, 
                                  BlockTypeValidator validator) {
        Objects.requireNonNull(validator, "validator must not be null");
        BlockType type = validator.getSupportedType();
        
        if (type == null) {
            throw new IllegalStateException(
                "Validator " + validator.getClass().getName() + 
                " returned null from getSupportedType()");
        }
        
        if (map.containsKey(type)) {
            throw new IllegalStateException(
                "Duplicate validator for type " + type + ": " +
                map.get(type).getClass().getName() + " and " +
                validator.getClass().getName());
        }
        
        map.put(type, validator);
    }
}<|MERGE_RESOLUTION|>--- conflicted
+++ resolved
@@ -54,11 +54,8 @@
         registerValidator(map, new LiteralBlockValidator());
         registerValidator(map, new AudioBlockValidator());
         registerValidator(map, new QuoteBlockValidator());
-<<<<<<< HEAD
+        registerValidator(map, new SidebarBlockValidator());
         registerValidator(map, new ExampleBlockValidator());
-=======
-        registerValidator(map, new SidebarBlockValidator());
->>>>>>> 18bbedbd
         
         return map;
     }
