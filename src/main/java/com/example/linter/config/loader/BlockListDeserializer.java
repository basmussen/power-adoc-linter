--- conflicted
+++ resolved
@@ -74,11 +74,8 @@
                 case VERSE -> mapper.treeToValue(blockData, VerseBlock.class);
                 case ADMONITION -> mapper.treeToValue(blockData, AdmonitionBlock.class);
                 case PASS -> mapper.treeToValue(blockData, PassBlock.class);
-<<<<<<< HEAD
+                case LITERAL -> mapper.treeToValue(blockData, LiteralBlock.class);
                 case VIDEO -> mapper.treeToValue(blockData, VideoBlock.class);
-=======
-                case LITERAL -> mapper.treeToValue(blockData, LiteralBlock.class);
->>>>>>> d85fdf96
             };
             
             blocks.add(block);
