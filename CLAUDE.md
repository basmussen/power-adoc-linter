# CLAUDE.md

This file provides guidance to Claude Code (claude.ai/code) when working with code in this repository.

## Build and Test Commands

```bash
# Build the project
mvn clean compile

# Run all tests
mvn test

# Run all tests with code coverage
mvn clean test

# Generate JaCoCo coverage report
mvn clean test jacoco:report
# View coverage report: target/site/jacoco/index.html

# View coverage summary in terminal
mvn clean test jacoco:report && grep -A20 "Total" target/site/jacoco/index.html

# Check coverage thresholds (will fail if below configured minimums)
mvn clean test jacoco:check

# Run a specific test class
mvn test -Dtest=ConfigurationLoaderTest
<<<<<<< HEAD
mvn test -Dtest=BlockValidatorTest

# Run tests from a specific package
mvn test -Dtest="com.example.linter.config.blocks.*"
mvn test -Dtest="com.example.linter.validator.block.*"

# Run tests matching a pattern
mvn test -Dtest="*ValidatorTest"
=======
mvn test -Dtest=SectionValidatorTest

# Run tests from a specific package
mvn test -Dtest="com.example.linter.config.blocks.*"
mvn test -Dtest="com.example.linter.validator.*"
>>>>>>> 13a372de

# Package the application
mvn clean package

# Check for dependency updates
mvn versions:display-dependency-updates

# Run build without tests
mvn clean install -DskipTests

# Run with specific Java version if multiple installed
JAVA_HOME=/path/to/java17 mvn clean test
```

## Project Information

**Power AsciiDoc Linter** is a tool for checking and validating AsciiDoc documents against configurable rules defined in YAML.

### Prerequisites

- Java 17 or higher (Note: This project specifically requires Java 17, overriding the general Java 11+ requirement)
- Maven 3.6 or higher

### Technologies

- Java 17
- Maven
- AsciidoctorJ 2.5.13
- SnakeYAML 2.3
- JUnit 5.13.1
<<<<<<< HEAD
- Mockito 5.14.2
- JaCoCo 0.8.13
=======
>>>>>>> 13a372de

## Architecture Overview

This is a **prototype** AsciiDoc linter built with Java 17 and Maven. The linter validates AsciiDoc documents against configurable rules defined in YAML.

### Core Design Patterns

1. **Builder Pattern**: All configuration classes and validators use immutable builders
   - Example: `LinterConfiguration.builder().build()`
   - Every config class has a static `builder()` method
<<<<<<< HEAD
   - Builders use `Objects.requireNonNull()` for required fields
=======
   - Validators use `fromConfiguration()` factory methods
>>>>>>> 13a372de

2. **Inheritance Hierarchy**: 
   - Block types extend `AbstractBlock`
   - Concrete implementations: `ParagraphBlock`, `ListingBlock`, `TableBlock`, `ImageBlock`, `VerseBlock`
<<<<<<< HEAD
   - Each block type has specific validation rules as inner classes

3. **Configuration Loading**: YAML-based configuration through `ConfigurationLoader`
   - Supports file and stream-based loading
   - Hierarchical structure: LinterConfiguration → DocumentConfiguration → Sections/Metadata
   - Uses SnakeYAML with custom constructors for complex types

4. **Validator Pattern**: Each block type has a corresponding validator
   - Interface: `BlockTypeValidator`
   - Factory: `BlockValidatorFactory` creates validators based on block type
   - Context: `BlockValidationContext` tracks validation state
=======
   - Validation rules implement `AttributeRule` interface

3. **Configuration Loading**: YAML-based configuration through `YamlConfigurationLoader`
   - Hierarchical structure: LinterConfiguration → DocumentConfiguration → Sections/Metadata → Blocks/Rules
>>>>>>> 13a372de

### Package Structure

- `com.example.linter.config`: Core configuration classes and enums
  - `BlockType`, `Severity` enums
  - `LinterConfiguration`, `DocumentConfiguration`, `MetadataConfiguration`
- `com.example.linter.config.blocks`: Type-specific block implementations
<<<<<<< HEAD
  - Each extends `AbstractBlock`
  - Contains inner classes for validation rules
- `com.example.linter.config.loader`: YAML configuration loading
  - `ConfigurationLoader` with custom YAML constructors
  - `ConfigurationException` for loading errors
- `com.example.linter.config.rule`: Reusable rule configurations
  - `OrderConfig`, `LineConfig`, `OccurrenceConfig`, `AttributeConfig`, etc.
- `com.example.linter.validator`: Core validation framework
  - `ValidationResult`, `ValidationMessage`, `SourceLocation`
  - `MetadataValidator`, `BlockValidator` orchestrators
- `com.example.linter.validator.block`: Block-level validators
  - One validator per block type
  - Supporting validators: `BlockOccurrenceValidator`, `BlockOrderValidator`
  - `BlockTypeDetector` for runtime type detection
- `com.example.linter.validator.rules`: Generic validation rules
  - `RequiredRule`, `PatternRule`, `LengthRule`, `OrderRule`

### Key Components

1. **Configuration Hierarchy**:
   ```
   LinterConfiguration
   └── DocumentConfiguration
       ├── MetadataConfiguration (required attributes)
       └── List<SectionConfiguration>
           └── List<AbstractBlock> (allowed blocks with rules)
   ```

2. **Validation Flow**:
   ```
   Document → MetadataValidator → validates attributes
           → SectionValidator → validates sections
           → BlockValidator → orchestrates block validation
               ├── BlockOccurrenceValidator
               ├── BlockOrderValidator
               └── BlockTypeValidator (per type)
   ```

3. **Block Validation Rules**:
   - `ParagraphBlock`: line count validation (min/max)
   - `ListingBlock`: language requirements, title patterns, callout restrictions
   - `TableBlock`: dimensions, headers, captions, format validation
   - `ImageBlock`: URL patterns, dimensions, alt text requirements
   - `VerseBlock`: author/attribution requirements, content length

4. **Severity Levels**: ERROR, WARN, INFO for all validation rules
=======
- `com.example.linter.config.rule`: Rule configurations (SectionConfig, TitleConfig, AttributeConfig)
- `com.example.linter.config.loader`: YAML configuration loading
- `com.example.linter.validator`: Document validators (MetadataValidator, SectionValidator)
- `com.example.linter.validator.rules`: Validation rule implementations

### Key Components

1. **Configuration Layer**:
   - `LinterConfiguration`: Root configuration object
   - `DocumentConfiguration`: Document-level rules
   - `SectionConfig`: Section definitions with hierarchy support
   - `MetadataConfiguration`: Metadata and attribute rules

2. **Validation Layer**:
   - `MetadataValidator`: Validates document metadata and attributes
   - `SectionValidator`: Validates section structure, hierarchy, and ordering
   - `ValidationResult`: Encapsulates all validation messages with timing
   - `ValidationMessage`: Individual validation issue with location and details

3. **Block Types**: 
   - Each block type has specific inner rule classes
   - All rules include severity levels (ERROR, WARN, INFO)
   - Rules support actualValue/expectedValue for clear error reporting

### Validation Architecture

- **Validators** compose multiple **Rules** for flexible validation
- **Rules** implement the `AttributeRule` interface:
  - `RequiredRule`: Validates attribute presence
  - `PatternRule`: Regex-based validation
  - `LengthRule`: Min/max length constraints
  - `OrderRule`: Attribute order validation
- All validation errors include both actualValue and expectedValue
- Precise source location tracking with line numbers
>>>>>>> 13a372de

### Testing Strategy

- JUnit 5 with nested test classes for organization
- Test naming pattern: "should..." with @DisplayName annotations
- Comprehensive equals/hashCode testing for all domain objects
- Builder pattern validation (null checks, required fields)
<<<<<<< HEAD
- Mockito for mocking AsciidoctorJ objects
- Code coverage tracked with JaCoCo (target: 70% line, 65% branch)

### Code Coverage Requirements

Configured in pom.xml with JaCoCo:
- Bundle level: 70% line coverage, 65% branch coverage
- Package level: 60% line coverage
- Class level: 50% line coverage (excludes *Test and *Builder classes)

Current coverage gaps (prioritize these for testing):
- Config domain objects (especially equals/hashCode methods)
- VerseBlockValidator edge cases
- BlockValidatorFactory
- ParagraphBlock configuration class
=======
- Test assertions use exact string matches, not contains()
- AsciidoctorJ section levels: == is Level 1, === is Level 2
>>>>>>> 13a372de

## Development Guidelines

### Git Workflow

- Use gitflow: master, develop, feature/*, bugfix/* branches
- Feature branches: `feature/{issue-number}-{description}`
- Commit format: `#{issue-number} {single sentence description}`
- Example: `#4 Implement SectionValidator with hierarchical section structure validation`

### Code Conventions

- Use Java 17 features (switch expressions, text blocks, records where appropriate)
- Immutable objects with Builder pattern
<<<<<<< HEAD
- Null safety with `Objects.requireNonNull()` in constructors/builders
- Proper equals/hashCode implementations (use Objects.hash, handle nulls)
- No comments in production code unless absolutely necessary
- Exception handling: wrap in domain exceptions, provide context
=======
- Null safety with `Objects.requireNonNull()`
- Proper equals/hashCode implementations
- No comments in generated code
- All validation messages must include actualValue and expectedValue
>>>>>>> 13a372de

### Adding New Features

1. **New Block Types**: 
   - Extend `AbstractBlock` in `config.blocks` package
   - Create inner classes for type-specific rules
   - Implement proper builders with `Objects.requireNonNull` checks
   - Create corresponding validator implementing `BlockTypeValidator`
   - Register validator in `BlockValidatorFactory`
   - Add comprehensive test class with nested test structure

<<<<<<< HEAD
2. **New Validation Rules**: 
   - Create inner classes within the block type
   - Use builder pattern with required severity field
   - Implement equals/hashCode properly (handle Pattern objects specially)
   - Add validator logic in corresponding BlockValidator

3. **Configuration Extensions**: 
   - Update `ConfigurationLoader` to parse new attributes
   - Add test cases in `ConfigurationLoaderTest`
   - Update `linter-config-specification.yaml` with examples
   - Create JSON schema in `src/main/resources/schemas/`
=======
2. **New Validators**:
   - Follow MetadataValidator/SectionValidator patterns
   - Use Builder pattern with `fromConfiguration()` factory
   - Compose validation rules for flexibility
   - Return `ValidationResult` with detailed messages

3. **New Validation Rules**: 
   - Implement `AttributeRule` interface
   - Use builder pattern with required severity field
   - Include actualValue/expectedValue in messages
   - Handle Pattern objects specially in equals/hashCode
>>>>>>> 13a372de

### Prototype Development Approach

- Start with small, focused implementations
- Validate patterns before extending to other classes
- Interview-based planning for major operations (German communication preferred)
- Incremental development with frequent validation

## Current Implementation Status

- ✅ YAML configuration parser with SnakeYAML 2.3
- ✅ Hierarchical configuration structure (Document → Sections → Blocks)
- ✅ Type-specific block classes with inner rule classes
- ✅ Validation rules framework with severity levels
- ✅ JSON Schema definitions for block types (in `src/main/resources/schemas/blocks/`)
<<<<<<< HEAD
- ✅ MetadataValidator - validates document metadata attributes
- ✅ Block-level validators with concrete implementations:
  - ✅ BlockTypeValidator interface and implementations for each block type
  - ✅ ParagraphBlockValidator - validates paragraph line counts
  - ✅ TableBlockValidator - validates table dimensions, headers, captions
  - ✅ ImageBlockValidator - validates image URLs, dimensions, alt text
  - ✅ ListingBlockValidator - validates code blocks with language, callouts
  - ✅ VerseBlockValidator - validates verse/quote blocks with author, attribution
  - ✅ BlockOccurrenceValidator - validates min/max block occurrences
  - ✅ BlockOrderValidator - validates block order constraints
  - ✅ BlockValidator orchestrator - coordinates all block validation
- ✅ ValidationResult and reporting framework
- ✅ JaCoCo code coverage analysis configured
- ⏳ AsciiDoc document parsing with AsciidoctorJ integration
- ⏳ SectionValidator - section structure validation
- ⏳ Rule execution engine for complete document validation
=======
- ✅ MetadataValidator for document metadata validation
- ✅ SectionValidator for section structure validation
- ✅ AsciidoctorJ document parsing integration
- ⏳ Rule execution engine for block content validation
>>>>>>> 13a372de
- ⏳ CLI interface

## Important Files

- **Configuration Specification**: `docs/linter-config-specification.yaml` - Full example configuration
<<<<<<< HEAD
- **Schema Definitions**: `src/main/resources/schemas/blocks/*.yaml` - JSON Schema 2020-12 for each block type
- **Test Configuration**: `src/test/resources/test-config.yaml` - Test configuration examples
- **Main Test Classes**:
  - `ConfigurationLoaderTest` - YAML parsing examples
  - `BlockValidatorTest` - Block validation orchestration
  - Individual `*BlockValidatorTest` classes - Specific validation logic
=======
- **Schema Definitions**: `src/main/resources/schemas/` - JSON Schema 2020-12 for blocks and sections
- **Test Examples**: `src/test/java/com/example/linter/config/loader/ConfigurationLoaderTest.java` - YAML configuration patterns
- **Validator Tests**: `src/test/java/com/example/linter/validator/*Test.java` - Validation behavior examples
>>>>>>> 13a372de

## Debug Notes

- Debug tests werden nicht mit git commit hinzugefügt. Diese werden nach dem Beheben des Fehlers wieder gelöscht

## Validation Considerations

- Validation error messages should include:
  - Actual values found during validation
  - Expected values or criteria for validation
<<<<<<< HEAD
  - File location (line/column) when available
- Use `ValidationMessage.builder()` with all relevant fields
- Group related validations to minimize passes over the document

## Exception Handling

- All validators should handle exceptions gracefully
- Catch exceptions from AsciidoctorJ API calls (getContent(), getAttribute(), etc.)
- Convert to validation errors rather than failing completely
- Log exceptions for debugging but continue validation
- Wrap attribute access in try-catch blocks:
  ```java
  try {
      Object value = block.getAttribute("name");
      // process value
  } catch (Exception e) {
      // treat as missing/invalid attribute
  }
  ```

## Common Pitfalls

1. **AsciidoctorJ API Differences**:
   - `Block` vs `StructuralNode` - validators receive `StructuralNode`
   - Attribute names vary: `attribution` vs `author`, `citetitle` vs `attribution`
   - Content access methods: `getContent()` may return null or throw exceptions

2. **Pattern Matching**:
   - Always null-check Pattern objects before calling `matcher()`
   - Handle Pattern serialization specially in equals/hashCode

3. **Test Data**:
   - Mock AsciidoctorJ objects return `Object` for attributes, not `String`
   - Use `when(mock.getAttribute("name")).thenReturn("value")` not primitive types
   - BlockValidationContext.trackBlock() takes (AbstractBlock, StructuralNode) in that order
=======
- Test assertions should use exact string comparisons, not contains()
>>>>>>> 13a372de
<|MERGE_RESOLUTION|>--- conflicted
+++ resolved
@@ -26,22 +26,16 @@
 
 # Run a specific test class
 mvn test -Dtest=ConfigurationLoaderTest
-<<<<<<< HEAD
 mvn test -Dtest=BlockValidatorTest
-
-# Run tests from a specific package
-mvn test -Dtest="com.example.linter.config.blocks.*"
-mvn test -Dtest="com.example.linter.validator.block.*"
-
-# Run tests matching a pattern
-mvn test -Dtest="*ValidatorTest"
-=======
 mvn test -Dtest=SectionValidatorTest
 
 # Run tests from a specific package
 mvn test -Dtest="com.example.linter.config.blocks.*"
 mvn test -Dtest="com.example.linter.validator.*"
->>>>>>> 13a372de
+mvn test -Dtest="com.example.linter.validator.block.*"
+
+# Run tests matching a pattern
+mvn test -Dtest="*ValidatorTest"
 
 # Package the application
 mvn clean package
@@ -72,11 +66,8 @@
 - AsciidoctorJ 2.5.13
 - SnakeYAML 2.3
 - JUnit 5.13.1
-<<<<<<< HEAD
 - Mockito 5.14.2
 - JaCoCo 0.8.13
-=======
->>>>>>> 13a372de
 
 ## Architecture Overview
 
@@ -87,33 +78,24 @@
 1. **Builder Pattern**: All configuration classes and validators use immutable builders
    - Example: `LinterConfiguration.builder().build()`
    - Every config class has a static `builder()` method
-<<<<<<< HEAD
    - Builders use `Objects.requireNonNull()` for required fields
-=======
    - Validators use `fromConfiguration()` factory methods
->>>>>>> 13a372de
 
 2. **Inheritance Hierarchy**: 
    - Block types extend `AbstractBlock`
    - Concrete implementations: `ParagraphBlock`, `ListingBlock`, `TableBlock`, `ImageBlock`, `VerseBlock`
-<<<<<<< HEAD
    - Each block type has specific validation rules as inner classes
+   - Validation rules implement `AttributeRule` interface
 
 3. **Configuration Loading**: YAML-based configuration through `ConfigurationLoader`
    - Supports file and stream-based loading
-   - Hierarchical structure: LinterConfiguration → DocumentConfiguration → Sections/Metadata
+   - Hierarchical structure: LinterConfiguration → DocumentConfiguration → Sections/Metadata → Blocks/Rules
    - Uses SnakeYAML with custom constructors for complex types
 
 4. **Validator Pattern**: Each block type has a corresponding validator
    - Interface: `BlockTypeValidator`
    - Factory: `BlockValidatorFactory` creates validators based on block type
    - Context: `BlockValidationContext` tracks validation state
-=======
-   - Validation rules implement `AttributeRule` interface
-
-3. **Configuration Loading**: YAML-based configuration through `YamlConfigurationLoader`
-   - Hierarchical structure: LinterConfiguration → DocumentConfiguration → Sections/Metadata → Blocks/Rules
->>>>>>> 13a372de
 
 ### Package Structure
 
@@ -121,23 +103,23 @@
   - `BlockType`, `Severity` enums
   - `LinterConfiguration`, `DocumentConfiguration`, `MetadataConfiguration`
 - `com.example.linter.config.blocks`: Type-specific block implementations
-<<<<<<< HEAD
   - Each extends `AbstractBlock`
   - Contains inner classes for validation rules
 - `com.example.linter.config.loader`: YAML configuration loading
   - `ConfigurationLoader` with custom YAML constructors
   - `ConfigurationException` for loading errors
 - `com.example.linter.config.rule`: Reusable rule configurations
-  - `OrderConfig`, `LineConfig`, `OccurrenceConfig`, `AttributeConfig`, etc.
+  - `OrderConfig`, `LineConfig`, `OccurrenceConfig`, `AttributeConfig`, `SectionConfig`, `TitleConfig`
 - `com.example.linter.validator`: Core validation framework
   - `ValidationResult`, `ValidationMessage`, `SourceLocation`
-  - `MetadataValidator`, `BlockValidator` orchestrators
+  - `MetadataValidator`, `SectionValidator`, `BlockValidator` orchestrators
 - `com.example.linter.validator.block`: Block-level validators
   - One validator per block type
   - Supporting validators: `BlockOccurrenceValidator`, `BlockOrderValidator`
   - `BlockTypeDetector` for runtime type detection
 - `com.example.linter.validator.rules`: Generic validation rules
   - `RequiredRule`, `PatternRule`, `LengthRule`, `OrderRule`
+  - All implement `AttributeRule` interface
 
 ### Key Components
 
@@ -168,30 +150,6 @@
    - `VerseBlock`: author/attribution requirements, content length
 
 4. **Severity Levels**: ERROR, WARN, INFO for all validation rules
-=======
-- `com.example.linter.config.rule`: Rule configurations (SectionConfig, TitleConfig, AttributeConfig)
-- `com.example.linter.config.loader`: YAML configuration loading
-- `com.example.linter.validator`: Document validators (MetadataValidator, SectionValidator)
-- `com.example.linter.validator.rules`: Validation rule implementations
-
-### Key Components
-
-1. **Configuration Layer**:
-   - `LinterConfiguration`: Root configuration object
-   - `DocumentConfiguration`: Document-level rules
-   - `SectionConfig`: Section definitions with hierarchy support
-   - `MetadataConfiguration`: Metadata and attribute rules
-
-2. **Validation Layer**:
-   - `MetadataValidator`: Validates document metadata and attributes
-   - `SectionValidator`: Validates section structure, hierarchy, and ordering
-   - `ValidationResult`: Encapsulates all validation messages with timing
-   - `ValidationMessage`: Individual validation issue with location and details
-
-3. **Block Types**: 
-   - Each block type has specific inner rule classes
-   - All rules include severity levels (ERROR, WARN, INFO)
-   - Rules support actualValue/expectedValue for clear error reporting
 
 ### Validation Architecture
 
@@ -203,7 +161,6 @@
   - `OrderRule`: Attribute order validation
 - All validation errors include both actualValue and expectedValue
 - Precise source location tracking with line numbers
->>>>>>> 13a372de
 
 ### Testing Strategy
 
@@ -211,9 +168,10 @@
 - Test naming pattern: "should..." with @DisplayName annotations
 - Comprehensive equals/hashCode testing for all domain objects
 - Builder pattern validation (null checks, required fields)
-<<<<<<< HEAD
 - Mockito for mocking AsciidoctorJ objects
 - Code coverage tracked with JaCoCo (target: 70% line, 65% branch)
+- Test assertions use exact string matches, not contains()
+- AsciidoctorJ section levels: == is Level 1, === is Level 2
 
 ### Code Coverage Requirements
 
@@ -227,10 +185,6 @@
 - VerseBlockValidator edge cases
 - BlockValidatorFactory
 - ParagraphBlock configuration class
-=======
-- Test assertions use exact string matches, not contains()
-- AsciidoctorJ section levels: == is Level 1, === is Level 2
->>>>>>> 13a372de
 
 ## Development Guidelines
 
@@ -245,17 +199,11 @@
 
 - Use Java 17 features (switch expressions, text blocks, records where appropriate)
 - Immutable objects with Builder pattern
-<<<<<<< HEAD
 - Null safety with `Objects.requireNonNull()` in constructors/builders
 - Proper equals/hashCode implementations (use Objects.hash, handle nulls)
 - No comments in production code unless absolutely necessary
 - Exception handling: wrap in domain exceptions, provide context
-=======
-- Null safety with `Objects.requireNonNull()`
-- Proper equals/hashCode implementations
-- No comments in generated code
 - All validation messages must include actualValue and expectedValue
->>>>>>> 13a372de
 
 ### Adding New Features
 
@@ -267,19 +215,6 @@
    - Register validator in `BlockValidatorFactory`
    - Add comprehensive test class with nested test structure
 
-<<<<<<< HEAD
-2. **New Validation Rules**: 
-   - Create inner classes within the block type
-   - Use builder pattern with required severity field
-   - Implement equals/hashCode properly (handle Pattern objects specially)
-   - Add validator logic in corresponding BlockValidator
-
-3. **Configuration Extensions**: 
-   - Update `ConfigurationLoader` to parse new attributes
-   - Add test cases in `ConfigurationLoaderTest`
-   - Update `linter-config-specification.yaml` with examples
-   - Create JSON schema in `src/main/resources/schemas/`
-=======
 2. **New Validators**:
    - Follow MetadataValidator/SectionValidator patterns
    - Use Builder pattern with `fromConfiguration()` factory
@@ -291,7 +226,13 @@
    - Use builder pattern with required severity field
    - Include actualValue/expectedValue in messages
    - Handle Pattern objects specially in equals/hashCode
->>>>>>> 13a372de
+   - Add validator logic in corresponding BlockValidator
+
+4. **Configuration Extensions**: 
+   - Update `ConfigurationLoader` to parse new attributes
+   - Add test cases in `ConfigurationLoaderTest`
+   - Update `linter-config-specification.yaml` with examples
+   - Create JSON schema in `src/main/resources/schemas/`
 
 ### Prototype Development Approach
 
@@ -307,8 +248,8 @@
 - ✅ Type-specific block classes with inner rule classes
 - ✅ Validation rules framework with severity levels
 - ✅ JSON Schema definitions for block types (in `src/main/resources/schemas/blocks/`)
-<<<<<<< HEAD
 - ✅ MetadataValidator - validates document metadata attributes
+- ✅ SectionValidator - validates section structure, hierarchy, and ordering
 - ✅ Block-level validators with concrete implementations:
   - ✅ BlockTypeValidator interface and implementations for each block type
   - ✅ ParagraphBlockValidator - validates paragraph line counts
@@ -321,32 +262,23 @@
   - ✅ BlockValidator orchestrator - coordinates all block validation
 - ✅ ValidationResult and reporting framework
 - ✅ JaCoCo code coverage analysis configured
-- ⏳ AsciiDoc document parsing with AsciidoctorJ integration
-- ⏳ SectionValidator - section structure validation
+- ✅ AsciidoctorJ document parsing integration
 - ⏳ Rule execution engine for complete document validation
-=======
-- ✅ MetadataValidator for document metadata validation
-- ✅ SectionValidator for section structure validation
-- ✅ AsciidoctorJ document parsing integration
-- ⏳ Rule execution engine for block content validation
->>>>>>> 13a372de
 - ⏳ CLI interface
 
 ## Important Files
 
 - **Configuration Specification**: `docs/linter-config-specification.yaml` - Full example configuration
-<<<<<<< HEAD
-- **Schema Definitions**: `src/main/resources/schemas/blocks/*.yaml` - JSON Schema 2020-12 for each block type
+- **Schema Definitions**: 
+  - `src/main/resources/schemas/blocks/*.yaml` - JSON Schema 2020-12 for each block type
+  - `src/main/resources/schemas/sections/*.yaml` - JSON Schema for section definitions
 - **Test Configuration**: `src/test/resources/test-config.yaml` - Test configuration examples
 - **Main Test Classes**:
   - `ConfigurationLoaderTest` - YAML parsing examples
+  - `MetadataValidatorTest` - Metadata validation patterns
+  - `SectionValidatorTest` - Section structure validation
   - `BlockValidatorTest` - Block validation orchestration
   - Individual `*BlockValidatorTest` classes - Specific validation logic
-=======
-- **Schema Definitions**: `src/main/resources/schemas/` - JSON Schema 2020-12 for blocks and sections
-- **Test Examples**: `src/test/java/com/example/linter/config/loader/ConfigurationLoaderTest.java` - YAML configuration patterns
-- **Validator Tests**: `src/test/java/com/example/linter/validator/*Test.java` - Validation behavior examples
->>>>>>> 13a372de
 
 ## Debug Notes
 
@@ -357,10 +289,10 @@
 - Validation error messages should include:
   - Actual values found during validation
   - Expected values or criteria for validation
-<<<<<<< HEAD
   - File location (line/column) when available
 - Use `ValidationMessage.builder()` with all relevant fields
 - Group related validations to minimize passes over the document
+- Test assertions should use exact string comparisons, not contains()
 
 ## Exception Handling
 
@@ -392,7 +324,4 @@
 3. **Test Data**:
    - Mock AsciidoctorJ objects return `Object` for attributes, not `String`
    - Use `when(mock.getAttribute("name")).thenReturn("value")` not primitive types
-   - BlockValidationContext.trackBlock() takes (AbstractBlock, StructuralNode) in that order
-=======
-- Test assertions should use exact string comparisons, not contains()
->>>>>>> 13a372de
+   - BlockValidationContext.trackBlock() takes (AbstractBlock, StructuralNode) in that order