$schema: https://json-schema.org/draft/2020-12/schema
$id: https://example.com/schemas/sections/section-schema.yaml
title: Document Section Configuration Schema
description: Schema for validating document section configuration in AsciiDoc linter
type: object
properties:
  name:
    type: string
    description: Optional name identifier for this section
    minLength: 1
    maxLength: 100
    pattern: "^[a-zA-Z][a-zA-Z0-9_-]*$"
  order:
    type: integer
    description: Optional order in which this section should appear relative to siblings
    minimum: 1
  level:
    type: integer
    description: The heading level of this section (1 = main section, 2 = subsection, etc.)
    minimum: 1
    maximum: 6
  min:
    type: integer
    description: Minimum number of times this section type must appear
    minimum: 0
    default: 0
  max:
    type: integer
    description: Maximum number of times this section type can appear
    minimum: 1
    default: 2147483647
  title:
    type: object
    description: Title validation rules for this section
    properties:
      pattern:
        type: string
        description: Regular expression pattern the section title must match
        minLength: 1
    required: [pattern]
    additionalProperties: false
  allowedBlocks:
    type: array
    description: List of block types allowed in this section
    items:
      type: object
      properties:
        paragraph:
          $ref: "../blocks/paragraph-block-schema.yaml"
        listing:
          $ref: "../blocks/listing-block-schema.yaml"
        image:
          $ref: "../blocks/image-block-schema.yaml"
        table:
          $ref: "../blocks/table-block-schema.yaml"
        verse:
          $ref: "../blocks/verse-block-schema.yaml"
<<<<<<< HEAD
=======
        sidebar:
          $ref: "../blocks/sidebar-block-schema.yaml"
>>>>>>> 18bbedbd
        admonition:
          $ref: "../blocks/admonition-block-schema.yaml"
        pass:
          $ref: "../blocks/pass-block-schema.yaml"
<<<<<<< HEAD
        video:
          $ref: "../blocks/video-block-schema.yaml"
=======
        literal:
          $ref: "../blocks/literal-block-schema.yaml"
        audio:
          $ref: "../blocks/audio-block-schema.yaml"
        quote:
          $ref: "../blocks/quote-block-schema.yaml"
>>>>>>> 18bbedbd
      minProperties: 1
      maxProperties: 1
      additionalProperties: false
    minItems: 0
    uniqueItems: true
  subsections:
    type: array
    description: List of subsections allowed within this section
    items:
      $ref: "#"
    minItems: 0
    uniqueItems: true
required: [level]
additionalProperties: false
examples:
  - name: introduction
    order: 1
    level: 1
    min: 1
    max: 1
    title:
      pattern: "^(Introduction|Einführung)$"
    allowedBlocks:
      - paragraph:
          name: intro-paragraph
          severity: warn
          occurrence:
            min: 1
            max: 3
            severity: error
          lines:
            max: 15
      - image:
          severity: info
          occurrence:
            min: 0
            max: 1
    subsections:
      - name: motivation
        order: 1
        level: 2
        min: 0
        max: 1
        title:
          pattern: "^Motivation$"
        allowedBlocks:
          - paragraph:
              severity: warn
              lines:
                max: 20
      - name: goals
        order: 2
        level: 2
        min: 0
        max: 1
        title:
          pattern: "^(Goals|Ziele)$"
        allowedBlocks:
          - paragraph:
              severity: warn
              lines:
                max: 15
  - name: mainContent
    order: 2
    level: 1
    min: 1
    max: 5
    title:
      pattern: "^Chapter.*"
    allowedBlocks:
      - paragraph:
          severity: warn
          lines:
            min: 5
            max: 50
      - listing:
          severity: error
          language:
            required: true
            allowed: ["java", "python", "javascript"]
            severity: error
      - table:
          severity: warn
          columns:
            min: 2
            max: 10
            severity: error
    subsections:
      - name: details
        order: 1
        level: 2
        min: 1
        max: 3
        title:
          pattern: "^Details.*"
      - name: examples
        order: 2
        level: 2
        min: 0
        max: 10
        title:
          pattern: "^Example.*"<|MERGE_RESOLUTION|>--- conflicted
+++ resolved
@@ -55,26 +55,20 @@
           $ref: "../blocks/table-block-schema.yaml"
         verse:
           $ref: "../blocks/verse-block-schema.yaml"
-<<<<<<< HEAD
-=======
         sidebar:
           $ref: "../blocks/sidebar-block-schema.yaml"
->>>>>>> 18bbedbd
         admonition:
           $ref: "../blocks/admonition-block-schema.yaml"
         pass:
           $ref: "../blocks/pass-block-schema.yaml"
-<<<<<<< HEAD
-        video:
-          $ref: "../blocks/video-block-schema.yaml"
-=======
         literal:
           $ref: "../blocks/literal-block-schema.yaml"
         audio:
           $ref: "../blocks/audio-block-schema.yaml"
         quote:
           $ref: "../blocks/quote-block-schema.yaml"
->>>>>>> 18bbedbd
+        video:
+          $ref: "../blocks/video-block-schema.yaml"
       minProperties: 1
       maxProperties: 1
       additionalProperties: false
