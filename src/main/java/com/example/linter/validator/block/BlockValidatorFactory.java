--- conflicted
+++ resolved
@@ -49,11 +49,8 @@
         registerValidator(map, new ImageBlockValidator());
         registerValidator(map, new ListingBlockValidator());
         registerValidator(map, new VerseBlockValidator());
-<<<<<<< HEAD
         registerValidator(map, new AdmonitionBlockValidator());
-=======
         registerValidator(map, new PassBlockValidator());
->>>>>>> 7fa93c5b
         
         return map;
     }
