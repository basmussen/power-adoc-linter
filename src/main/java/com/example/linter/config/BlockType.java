package com.example.linter.config;

import com.fasterxml.jackson.annotation.JsonCreator;
import com.fasterxml.jackson.annotation.JsonValue;

public enum BlockType {
    PARAGRAPH,
    LISTING,
    TABLE,
    IMAGE,
    VERSE,
    ADMONITION,
    PASS,
    LITERAL,
    AUDIO,
    QUOTE,
<<<<<<< HEAD
    EXAMPLE;
=======
    SIDEBAR;
>>>>>>> 18bbedbd
    
    @JsonValue
    public String toValue() {
        return name().toLowerCase();
    }
    
    @JsonCreator
    public static BlockType fromValue(String value) {
        if (value == null) return null;
        return switch (value.toLowerCase()) {
            case "paragraph" -> PARAGRAPH;
            case "listing" -> LISTING;
            case "table" -> TABLE;
            case "image" -> IMAGE;
            case "verse" -> VERSE;
            case "admonition" -> ADMONITION;
            case "pass" -> PASS;
            case "literal" -> LITERAL;
            case "audio" -> AUDIO;
            case "quote" -> QUOTE;
<<<<<<< HEAD
            case "example" -> EXAMPLE;
=======
            case "sidebar" -> SIDEBAR;
>>>>>>> 18bbedbd
            default -> throw new IllegalArgumentException("Unknown block type: " + value);
        };
    }
}<|MERGE_RESOLUTION|>--- conflicted
+++ resolved
@@ -14,11 +14,8 @@
     LITERAL,
     AUDIO,
     QUOTE,
-<<<<<<< HEAD
+    SIDEBAR,
     EXAMPLE;
-=======
-    SIDEBAR;
->>>>>>> 18bbedbd
     
     @JsonValue
     public String toValue() {
@@ -39,11 +36,8 @@
             case "literal" -> LITERAL;
             case "audio" -> AUDIO;
             case "quote" -> QUOTE;
-<<<<<<< HEAD
+            case "sidebar" -> SIDEBAR;
             case "example" -> EXAMPLE;
-=======
-            case "sidebar" -> SIDEBAR;
->>>>>>> 18bbedbd
             default -> throw new IllegalArgumentException("Unknown block type: " + value);
         };
     }
