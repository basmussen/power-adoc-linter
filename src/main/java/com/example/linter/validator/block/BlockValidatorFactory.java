package com.example.linter.validator.block;

import java.util.HashMap;
import java.util.Map;
import java.util.Objects;

import com.example.linter.config.BlockType;

/**
 * Factory for creating block type validators.
 */
public final class BlockValidatorFactory {
    
    private final Map<BlockType, BlockTypeValidator> validators;
    
    public BlockValidatorFactory() {
        this.validators = createValidators();
    }
    
    /**
     * Gets a validator for the specified block type.
     * 
     * @param type the block type
     * @return the validator, or null if no validator exists for the type
     */
    public BlockTypeValidator getValidator(BlockType type) {
        return validators.get(type);
    }
    
    /**
     * Checks if a validator exists for the specified block type.
     * 
     * @param type the block type
     * @return true if a validator exists, false otherwise
     */
    public boolean hasValidator(BlockType type) {
        return validators.containsKey(type);
    }
    
    /**
     * Creates and registers all available validators.
     */
    private Map<BlockType, BlockTypeValidator> createValidators() {
        Map<BlockType, BlockTypeValidator> map = new HashMap<>();
        
        // Register all validators
        registerValidator(map, new ParagraphBlockValidator());
        registerValidator(map, new TableBlockValidator());
        registerValidator(map, new ImageBlockValidator());
        registerValidator(map, new ListingBlockValidator());
        registerValidator(map, new VerseBlockValidator());
        registerValidator(map, new AdmonitionBlockValidator());
        registerValidator(map, new PassBlockValidator());
        registerValidator(map, new LiteralBlockValidator());
<<<<<<< HEAD
        registerValidator(map, new QuoteBlockValidator());
=======
        registerValidator(map, new AudioBlockValidator());
>>>>>>> 612e9f5b
        
        return map;
    }
    
    /**
     * Registers a validator in the map.
     */
    private void registerValidator(Map<BlockType, BlockTypeValidator> map, 
                                  BlockTypeValidator validator) {
        Objects.requireNonNull(validator, "validator must not be null");
        BlockType type = validator.getSupportedType();
        
        if (type == null) {
            throw new IllegalStateException(
                "Validator " + validator.getClass().getName() + 
                " returned null from getSupportedType()");
        }
        
        if (map.containsKey(type)) {
            throw new IllegalStateException(
                "Duplicate validator for type " + type + ": " +
                map.get(type).getClass().getName() + " and " +
                validator.getClass().getName());
        }
        
        map.put(type, validator);
    }
}<|MERGE_RESOLUTION|>--- conflicted
+++ resolved
@@ -52,11 +52,8 @@
         registerValidator(map, new AdmonitionBlockValidator());
         registerValidator(map, new PassBlockValidator());
         registerValidator(map, new LiteralBlockValidator());
-<<<<<<< HEAD
+        registerValidator(map, new AudioBlockValidator());
         registerValidator(map, new QuoteBlockValidator());
-=======
-        registerValidator(map, new AudioBlockValidator());
->>>>>>> 612e9f5b
         
         return map;
     }
