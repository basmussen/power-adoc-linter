--- conflicted
+++ resolved
@@ -54,18 +54,14 @@
             case "pass":
                 return BlockType.PASS;
                 
-<<<<<<< HEAD
-            case "video":
-                return BlockType.VIDEO;
-                
-            case "example":
-=======
->>>>>>> 18bbedbd
             case "sidebar":
                 return BlockType.SIDEBAR;
                 
             case "audio":
                 return BlockType.AUDIO;
+                
+            case "video":
+                return BlockType.VIDEO;
                 
             case "example":
             case "open":
